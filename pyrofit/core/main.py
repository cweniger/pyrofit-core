--- conflicted
+++ resolved
@@ -308,20 +308,12 @@
 
         print()
         print("Parameter gradients:")
-<<<<<<< HEAD
-        param_dict = {site['name']: 
-                     (None if site['value'].unconstrained().grad is None 
-                           else site["value"].unconstrained().grad.detach().numpy())
-                     for site in param_capture.trace.nodes.values()
-                     }
-=======
         param_dict = {}
         for site in param_capture.trace.nodes.values():
             grad = site["value"].unconstrained().grad
             if grad is not None:
                 param_dict[site["name"]] = grad.detach().numpy()
 
->>>>>>> 44e4f382
         for name, param in param_dict.items():
             print(name + " :", param)
 
