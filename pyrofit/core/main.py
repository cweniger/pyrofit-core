--- conflicted
+++ resolved
@@ -255,58 +255,6 @@
     cond_model : callable
         Model conditioned on an observed images.
     """
-<<<<<<< HEAD
-=======
-    #import arviz  # required for saving results as netcdf file and plotting
-
-    #loc = torch.zeros(10000)
-    #scale = torch.ones(10000)
-    #transforms = {"params.mu": AffineTransform(loc, scale)}
-    #transforms, initial_params = get_transforms_initial_params(args["quantfile"], cond_model)
-    transforms = None
-
-    # For some reason, jit breaks on CPUs
-    #jit_compile = device != 'cpu'
-
-    # Set up NUTS kernel
-#    nuts_kernel = NUTS(
-#        cond_model,
-#        adapt_step_size=True,
-#        adapt_mass_matrix=True,
-#        full_mass=False,
-#        use_multinomial_sampling=True,
-#        jit_compile=jit_compile,
-#        max_tree_depth = 10,
-#        transforms = transforms,
-#        step_size = 1.)
-
-#        initial_params = initial_params_from_guide(guide)
-#        nuts_kernel.initial_params = initial_params
-
-    #initial_params = {name: torch.tensor(0.) for name in transforms.keys()}
-
-    # TODO: Update to use initial_params
-#    # Must run model before get_init_values() since yaml parser is in the model
-#    nuts_kernel.setup(warmup_steps=args["warmup_steps"])
-#
-#    # Set initial values
-#    init_values = yaml_params.get_init_values()
-#    initial_trace = nuts_kernel.initial_trace
-#    sites = []
-#    sites_vae = []
-#    for key in init_values.keys():
-#        print(key, init_values[key])
-#        initial_trace.nodes[key]["value"] = init_values[key]
-#        if init_values[key].numel() == 1:
-#            sites.append(key)
-#        else:
-#            sites_vae.append(key)
-#    nuts_kernel.initial_trace = initial_trace
-#    if guidefile is not None:
-        #guide = init_guide(cond_model, guidetype, guidefile = guidefile)
-#        initial_params, _, _, _ = util.initialize_model(guide)
-
->>>>>>> 65063da5
     initial_params, potential_fn, transforms, prototype_trace = util.initialize_model(cond_model)
 
     if guidefile is not None:
@@ -370,45 +318,7 @@
     """
 
     # Initialize VI model and guide
-<<<<<<< HEAD
-    guide = init_guide(cond_model, guidetype, guidefile = guidefile)
-=======
     guide = init_guide(cond_model, guidetype, guidefile = guidefile, device = device)
-#
-#        # Run YAML parsers attached to model to populate initial values
-#        cond_model()
-#
-#        # Initialize AutoDelta parameters before running guide first time
-#        init_values = yaml_params.get_init_values()
-#        for key in init_values.keys():
-#            pyro.param("auto_" + key, init_values[key])
-#
-#        guide()  # Initialize remaining guide parameters
-#        print("Fitting parameters:", list(pyro.get_param_store()))
-#
-#        print("Initial values:")
-#        for name, value in pyro.get_param_store().items():
-#            print(name + ": " + str(value))
-#        print()
-
-    #guide = AutoDelta(cond_model)
-    #guide = init_guide(cond_model, filename = args['guidefile'], method = "AutoDelta")
-    #guide = AutoDiagonalNormal(cond_model)
-    #guide = AutoLaplaceApproximation(cond_model)
-    #pyro.clear_param_store()
-    #pyro.clear_param_store()
-    #guide()
-    #auto_scale = pyro.param("auto_scale").detach()
-    #pyro.clear_param_store()
-    #pyro.param("auto_scale", auto_scale*1e-2)
-    #pyro.param("auto_scale", torch.ones(1000), constraint=constraints.positive)
-    #print pyro.param("auto_loc", torch.ones(latent_dim),
-    #                       constraint=constraints.positive)
-    #guide()
-    #print(pyro.param("auto_loc"))
-    #print(pyro.param("auto_scale"))
-    #guide = AutoMultivariateNormal(cond_model)
->>>>>>> 65063da5
 
     optimizer = Adam({"lr": 1e-2, "amsgrad": True})
 
